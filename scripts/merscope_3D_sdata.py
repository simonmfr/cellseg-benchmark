import sys
from os.path import join
from os import listdir
from pathlib import Path
<<<<<<< HEAD

=======
>>>>>>> 1335e354
from spatialdata_io import merscope
from spatialdata.models import ShapesModel
from geopandas import read_parquet
import logging

logger = logging.getLogger("Merscope_3D")
logger.setLevel(logging.INFO)
handler = logging.StreamHandler()
handler.setFormatter(logging.Formatter("%(asctime)s [%(levelname)s]: %(message)s"))
logger.addHandler(handler)

data_path = sys.argv[1]
save_path = sys.argv[2]

assert any([".vzg" in file for file in listdir(save_path)]), "not correctly computed"
logger.info(f"Loading data")
sdata = merscope(
    data_path,
    transcripts=False,
    mosaic_images=False,
    cells_boundaries=False,
    vpt_outputs={
        "cell_by_gene": Path(join(save_path, "analysis_outputs", "cell_by_gene.csv")),
        "cell_metadata": Path(join(save_path, "analysis_outputs", "cell_metadata.csv")),
        "cell_boundaries": Path(
            join(save_path, "analysis_outputs", "cellpose2_micron_space.parquet")
        ),
    },
    z_layers=[0, 1, 2, 3, 4, 5, 6],
)
boundaries = read_parquet(join(save_path, "analysis_outputs", "cellpose2_micron_space.parquet"),
                                          columns=("ID", "EntityID", "ZIndex", "ZLevel", "Geometry"))
boundaries.rename_geometry("geometry", inplace=True)
sdata['boundaries_vpt_3D'] = ShapesModel.parse(boundaries)
sdata["table"].uns["spatialdata_attrs"]["region"] = "boundaries_vpt_3D"
sdata['table'].obs[sdata['table'].uns["spatialdata_attrs"]["region_key"]] = "boundaries_vpt_3D"
sdata['table'].obs[sdata['table'].uns["spatialdata_attrs"]["region_key"]] = sdata['table'].obs[sdata['table'].uns["spatialdata_attrs"]["region_key"]].astype("category")

logger.info(f"Saving data")
sdata.write(join(save_path, "sdata.zarr"), overwrite=True)
logger.info(f"Done")<|MERGE_RESOLUTION|>--- conflicted
+++ resolved
@@ -2,10 +2,7 @@
 from os.path import join
 from os import listdir
 from pathlib import Path
-<<<<<<< HEAD
 
-=======
->>>>>>> 1335e354
 from spatialdata_io import merscope
 from spatialdata.models import ShapesModel
 from geopandas import read_parquet
